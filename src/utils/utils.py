import cv2
import torch
import numpy as np
import random
import os
import logging
import gc
import einops
import math
import sys

from math import ceil
from torchvision import transforms
from PIL import Image
from typing import (
    Tuple,
    Union,
    Dict,
)

<<<<<<< HEAD
from diffusers.loaders.lora_base import _fetch_state_dict
from diffusers.loaders.lora_conversion_utils import (
    _convert_bfl_flux_control_lora_to_diffusers,
    _convert_kohya_flux_lora_to_diffusers,
    _convert_xlabs_flux_lora_to_diffusers,
)
from diffusers.loaders import FluxLoraLoaderMixin
=======
from diffusers.loaders.lora_pipeline import FluxLoraLoaderMixin
>>>>>>> 53085b3e

try:
    HAS_CUDA = torch.cuda.is_available()
except Exception:
    HAS_CUDA = False

try:
    HAS_MPS = torch.backends.mps.is_available()
except Exception:
    HAS_MPS = False

try:
    import intel_extension_for_pytorch as ipex  # noqa

    HAS_XPU = torch.xpu.is_available()
except Exception:
    HAS_XPU = False

def clean_memory():
    gc.collect()
    if HAS_CUDA:
        torch.cuda.empty_cache()
    if HAS_XPU:
        torch.xpu.empty_cache()
    if HAS_MPS:
        torch.mps.empty_cache()

IMAGE_TRANSFORMS = transforms.Compose(
    [
        transforms.ToTensor(),
        transforms.Normalize([0.5], [0.5]),
    ]
)

logger = logging.getLogger(__name__)


def get_noise(size, seed=None, device="cpu", dtype=torch.bfloat16, layout=None):
    # generator = torch.manual_seed(seed)
    if seed == 0:
        seed = random.randint(0, 1000000000)
    generator = torch.Generator(device)
    generator.manual_seed(seed)
    layout = layout or torch.strided
    return torch.randn(size, dtype=dtype, generator=generator, device=device, layout=layout)

def post_process_img(images):
    out_image = []
    for image in images:
        image = image.clamp(-1, 1)
        image = image.permute(1, 2, 0)
        image = (127.5 * (image + 1.0)).float().cpu().numpy().astype(np.uint8)
        out_image.append(Image.fromarray(image))
    return out_image

def setup_logging(args=None, log_level=None, reset=False):
    if logging.root.handlers:
        if reset:
            # remove all handlers
            for handler in logging.root.handlers[:]:
                logging.root.removeHandler(handler)
        else:
            return

    # log_level can be set by the caller or by the args, the caller has priority. If not set, use INFO
    if log_level is None and args is not None:
        log_level = args.console_log_level
    if log_level is None:
        log_level = "INFO"
    log_level = getattr(logging, log_level)

    msg_init = None
    if args is not None and args.console_log_file:
        handler = logging.FileHandler(args.console_log_file, mode="w")
    else:
        handler = None
        if not args or not args.console_log_simple:
            try:
                from rich.logging import RichHandler
                from rich.console import Console
                from rich.logging import RichHandler

                handler = RichHandler(console=Console(stderr=True))
            except ImportError:
                # print("rich is not installed, using basic logging")
                msg_init = "rich is not installed, using basic logging"

        if handler is None:
            handler = logging.StreamHandler(sys.stdout)  # same as print
            handler.propagate = False

    formatter = logging.Formatter(
        fmt="%(message)s",
        datefmt="%Y-%m-%d %H:%M:%S",
    )
    handler.setFormatter(formatter)
    logging.root.setLevel(log_level)
    logging.root.addHandler(handler)

    if msg_init is not None:
        logger = logging.getLogger(__name__)
        logger.info(msg_init)


def encode_image(imgpath, vae, default_max_size=768, specified_size=None) -> torch.Tensor:
    if isinstance(imgpath, str):
        cond_image = Image.open(imgpath).convert("RGB")
    elif isinstance(imgpath, Image.Image):
        cond_image = imgpath
    else:
        raise ValueError("imgpath must be a str or Image.Image")

    width, height = cond_image.size
    if specified_size is not None:
        infer_width, infer_height = specified_size
    else:
        infer_width, infer_height = largest_size_below_maxarea(width, height, default_max_size**2, 32) 
        infer_width = max(64, infer_width - infer_width % 32)  # round to divisible by 32
        infer_height = max(64, infer_height - infer_height % 32)  # round to divisible by 32
        
    if not (height == infer_height and width == infer_width):
        cond_image = cond_image.resize((infer_width, infer_height), Image.LANCZOS)
        # cond_image = resize_large_size_images(cond_image, (infer_width, infer_height))

    cond_image = IMAGE_TRANSFORMS(cond_image)
    if cond_image.ndim == 3:
        cond_image = cond_image.unsqueeze(0)

    with torch.no_grad():
        cond_image = cond_image.to(vae.device, vae.dtype)
        cond_latent = vae.encode(cond_image).latent_dist.sample()
        cond_latent = (cond_latent - vae.config.shift_factor) * vae.config.scaling_factor        
    return cond_latent

def lora_lora_state_dict(
    pretrained_model_name_or_path_or_dict: Union[str, Dict[str, torch.Tensor]],
    return_alphas: bool = False,
    **kwargs,
):
    kwargs["return_lora_metadata"] = True
    state_dict, network_alphas, metadata = FluxLoraLoaderMixin.lora_state_dict(
        pretrained_model_name_or_path_or_dict, return_alphas=return_alphas, **kwargs
    )
    has_lora_keys = any("lora" in key for key in state_dict.keys())
    if not has_lora_keys:
        raise ValueError("Invalid LoRA checkpoint.")

    return state_dict, network_alphas, metadata


def dit_lora_merge(dit, lora_paths, names=None) -> None:
    adapter_weights = []
    adapter_names = []
    lora_paths = lora_paths.split(' ')
    for i, lora_path in enumerate(lora_paths):
        if ";" in lora_path:
            lora_path, lora_scale = lora_path.split(";")
            lora_scale = 1.0 if lora_scale=='' else float(lora_scale)
        else:
            lora_scale = 1.0

        adapter_weights.append(float(lora_scale))
        # adapter_name = os.path.splitext(os.path.basename(lora_path))[0]
        adapter_name = names[i] if names is not None else str(i)
        adapter_names.append(adapter_name)
        lora_state_dict, network_alphas, metadata = lora_lora_state_dict(lora_path, return_alphas=True)
<<<<<<< HEAD
        
=======

>>>>>>> 53085b3e
        dit.load_lora_adapter(
            lora_state_dict,
            network_alphas=network_alphas,
            adapter_name=adapter_name,
            metadata=metadata,
            _pipeline=None,
            low_cpu_mem_usage=False,
        )
    dit.set_adapters(adapter_names=adapter_names, weights=adapter_weights)

    # fuse LoRAs and unload weights
    # dit.fuse_lora(adapter_names=["0", "1"], lora_scale=1.0)
    # dit.delete_adapters(adapter_names='0')
    # dit.delete_adapters(adapter_names='1')

def dit_unload_lora_weights(transformer):
    transformer.unload_lora()
    if hasattr(transformer, "_transformer_norm_layers") and transformer._transformer_norm_layers:
        transformer.load_state_dict(transformer._transformer_norm_layers, strict=False)
        transformer._transformer_norm_layers = None


def prepare_img_ids(packed_latent_height: int, packed_latent_width: int, step: int = 1):
    img_ids = torch.zeros(packed_latent_height, packed_latent_width, 3)
    img_ids[..., 1] = img_ids[..., 1] + torch.arange(0, packed_latent_height * step, step)[:, None]
    img_ids[..., 2] = img_ids[..., 2] + torch.arange(0, packed_latent_width * step, step)[None, :]
    img_ids = einops.repeat(img_ids, "h w c -> (h w) c")
    return img_ids


def unpack_latents(x: torch.Tensor, packed_latent_height: int, packed_latent_width: int) -> torch.Tensor:
    """
    x: [b (h w) (c ph pw)] -> [b c (h ph) (w pw)], ph=2, pw=2
    """
    x = einops.rearrange(x, "b (h w) (c ph pw) -> b c (h ph) (w pw)", h=packed_latent_height, w=packed_latent_width, ph=2, pw=2)
    return x

def pack_latents(x: torch.Tensor) -> torch.Tensor:
    """
    x: [b c (h ph) (w pw)] -> [b (h w) (c ph pw)], ph=2, pw=2
    """
    x = einops.rearrange(x, "b c (h ph) (w pw) -> b (h w) (c ph pw)", ph=2, pw=2)
    return x

def calculate_shift(
    image_seq_len,
    base_seq_len: int = 256,
    max_seq_len: int = 4096,
    base_shift: float = 0.5,
    max_shift: float = 1.15,
):
    m = (max_shift - base_shift) / (max_seq_len - base_seq_len)
    b = base_shift - m * base_seq_len
    mu = image_seq_len * m + b
    return mu


def round_to_steps(x, reso_steps):
    x = int(x + 0.5)
    return x - x % reso_steps

def largest_size_below_maxarea(current_width: int, current_height: int, target_area: int, reso_steps: int) -> Tuple[int, int]:
    aspect_ratio = current_width / current_height
    current_area = current_width * current_height
    
    # Calculate ideal dimensions based on target area
    ideal_width = math.sqrt(target_area * aspect_ratio)
    ideal_height = target_area / ideal_width
    assert abs(ideal_width / ideal_height - aspect_ratio) < 1e-2, "aspect ratio is illegal"

    # Try both width-first and height-first approaches
    # Width-first approach
    width_rounded = round_to_steps(ideal_width, reso_steps)
    height_from_width = round_to_steps(width_rounded / aspect_ratio, reso_steps)
    ar_width_rounded = width_rounded / height_from_width
    # area_width_approach = width_rounded * height_from_width

    # Height-first approach
    height_rounded = round_to_steps(ideal_height, reso_steps)
    width_from_height = round_to_steps(height_rounded * aspect_ratio, reso_steps)
    ar_height_rounded = width_from_height / height_rounded
    # area_height_approach = width_from_height * height_rounded

    # Choose the approach that better maintains aspect ratio
    if abs(ar_width_rounded - aspect_ratio) < abs(ar_height_rounded - aspect_ratio):
        final_width = width_rounded
        final_height = height_from_width
        final_area = final_width * final_height
    else:
        final_width = width_from_height
        final_height = height_rounded
        final_area = final_width * final_height

    return (final_width, final_height)


def resize_large_size_images(image: np.ndarray, target_size: Tuple[int, int], step_scale=0.6, interpolation=cv2.INTER_AREA) -> Tuple[np.ndarray, np.ndarray]:
    """
    Resize large images using a stepwise reduction strategy.

    Parameters:
        image: Input image (NumPy array).
        target_size: Target size (width, height).
        interpolation: Interpolation method, default is cv2.INTER_AREA.
        step_scale: Scale factor for each reduction step, default is 0.6 (reduces by half each time).

    Returns:
        Resized image.
    """
    # Get original image dimensions
    image = np.array(image)
    
    h, w = image.shape[:2]
    target_w, target_h = target_size

    # If target size is larger than original size, directly use cv2.resize
    if target_w >= w or target_h >= h:
        return cv2.resize(image, target_size, interpolation=interpolation)
    # Stepwise image reduction
    while True:
        # Calculate current reduction ratio
        scale = max(target_w / w, target_h / h)

        # If current size is close to target size, directly resize to target size
        if scale >= step_scale:
            return cv2.resize(image, target_size, interpolation=interpolation)

        # Reduce image by step_scale
        new_w = int(w * step_scale)
        new_h = int(h * step_scale)
        image = cv2.resize(image, (new_w, new_h), interpolation=interpolation)

        # Update current dimensions
        h, w = new_h, new_w<|MERGE_RESOLUTION|>--- conflicted
+++ resolved
@@ -18,17 +18,7 @@
     Dict,
 )
 
-<<<<<<< HEAD
-from diffusers.loaders.lora_base import _fetch_state_dict
-from diffusers.loaders.lora_conversion_utils import (
-    _convert_bfl_flux_control_lora_to_diffusers,
-    _convert_kohya_flux_lora_to_diffusers,
-    _convert_xlabs_flux_lora_to_diffusers,
-)
 from diffusers.loaders import FluxLoraLoaderMixin
-=======
-from diffusers.loaders.lora_pipeline import FluxLoraLoaderMixin
->>>>>>> 53085b3e
 
 try:
     HAS_CUDA = torch.cuda.is_available()
@@ -195,11 +185,7 @@
         adapter_name = names[i] if names is not None else str(i)
         adapter_names.append(adapter_name)
         lora_state_dict, network_alphas, metadata = lora_lora_state_dict(lora_path, return_alphas=True)
-<<<<<<< HEAD
-        
-=======
-
->>>>>>> 53085b3e
+
         dit.load_lora_adapter(
             lora_state_dict,
             network_alphas=network_alphas,
